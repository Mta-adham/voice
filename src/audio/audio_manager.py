--- conflicted
+++ resolved
@@ -14,8 +14,7 @@
 
 from .config import AudioConfig, DEFAULT_CONFIG
 
-<<<<<<< HEAD
-# Import centralized error handling
+ # Import centralized error handling
 import sys
 sys.path.insert(0, '..')
 from error_handling.exceptions import (
@@ -24,7 +23,7 @@
     UnclearAudioError
 )
 from error_handling.handlers import log_function_call, with_retry
-=======
+ 
 # Import error handling
 try:
     from ..error_handling.exceptions import (
@@ -40,8 +39,7 @@
     AudioProcessingError = Exception
     TranscriptionError = Exception
     UserTimeoutError = Exception
-
->>>>>>> 9b225c39
+ 
 
 # Legacy exception aliases for backward compatibility
 AudioDeviceError = AudioProcessingError
