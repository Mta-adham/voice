"""
BookingService - Core booking business logic for restaurant booking system.

This service handles:
- Availability management and time slot queries
- Booking validation with business rules
- Booking creation with atomic transactions
- Time slot generation based on operating hours
"""
from datetime import date, time, datetime, timedelta
from typing import List, Tuple, Optional
from sqlalchemy.orm import Session
from sqlalchemy import and_
from sqlalchemy.exc import IntegrityError, OperationalError

from models.database import Booking, TimeSlot, RestaurantConfig
from models.schemas import BookingCreate, TimeSlotInfo

<<<<<<< HEAD
# Import centralized error handling
import sys
sys.path.insert(0, '..')
from error_handling.exceptions import (
    BookingValidationError,
    NoAvailabilityError,
    InvalidDateError,
    InvalidTimeError,
    InvalidPartySizeError,
    DatabaseError as DBError
)
from error_handling.handlers import with_retry, log_function_call
=======
# Import enhanced error handling
try:
    from error_handling.exceptions import (
        BookingValidationError,
        NoAvailabilityError,
        InvalidDateError,
        InvalidTimeError,
        PartySizeTooLargeError,
        DatabaseError as EnhancedDatabaseError,
    )
    from error_handling.handlers import log_error_with_context
    ERROR_HANDLING_AVAILABLE = True
except ImportError:
    # Fallback to basic exceptions
    ERROR_HANDLING_AVAILABLE = False
    BookingValidationError = Exception
    NoAvailabilityError = Exception
    InvalidDateError = Exception
    InvalidTimeError = Exception
    PartySizeTooLargeError = Exception
    EnhancedDatabaseError = Exception

>>>>>>> 9b225c39

# Legacy exception aliases for backward compatibility
BookingServiceError = BookingValidationError
ValidationError = BookingValidationError
CapacityError = NoAvailabilityError
DatabaseError = DBError


class BookingService:
    """
    Service class that encapsulates all booking business logic.
    
    This service is responsible for:
    - Managing time slot availability
    - Validating booking requests
    - Creating bookings with capacity tracking
    - Generating time slots for future dates
    """
    
    def __init__(self, session: Session):
        """
        Initialize the booking service with a database session.
        
        Args:
            session: SQLAlchemy database session
        """
        self.session = session
        self._config_cache: Optional[RestaurantConfig] = None
    
    def _get_restaurant_config(self) -> RestaurantConfig:
        """
        Get restaurant configuration from database with caching.
        
        Returns:
            RestaurantConfig instance
            
        Raises:
            DatabaseError: If configuration is not found or database error occurs
        """
        if self._config_cache is not None:
            return self._config_cache
        
        try:
            config = self.session.query(RestaurantConfig).filter_by(id=1).first()
            if not config:
                raise DBError(
                    message="Restaurant configuration not found. Please run database initialization.",
                    error_type="query"
                )
            self._config_cache = config
            return config
        except OperationalError as e:
            raise DBError(
                message=f"Database connection error: {str(e)}",
                error_type="connection",
                original_error=e,
                retry_possible=True
            )
    
    def _parse_time(self, time_str: str) -> time:
        """
        Parse time string in HH:MM format.
        
        Args:
            time_str: Time string in HH:MM format
            
        Returns:
            time object
        """
        hours, minutes = map(int, time_str.split(':'))
        return time(hour=hours, minute=minutes)
    
    def _get_operating_hours(self, target_date: date) -> Tuple[Optional[time], Optional[time]]:
        """
        Get operating hours for a specific date.
        
        Args:
            target_date: Date to get operating hours for
            
        Returns:
            Tuple of (open_time, close_time) or (None, None) if closed
        """
        config = self._get_restaurant_config()
        day_name = target_date.strftime('%A').lower()
        
        if day_name not in config.operating_hours:
            return None, None
        
        hours = config.operating_hours[day_name]
        open_time = self._parse_time(hours['open'])
        close_time = self._parse_time(hours['close'])
        
        return open_time, close_time
    
    @log_function_call
    @with_retry(max_attempts=3, delay=0.5, exceptions=(OperationalError,))
    def get_available_slots(self, date: date, party_size: int) -> List[TimeSlotInfo]:
        """
        Returns all time slots on given date that have enough capacity for the party.
        
        Args:
            date: Date to check availability
            party_size: Number of people in the party
            
        Returns:
            List of TimeSlotInfo objects with available slots
            
        Raises:
            DatabaseError: If database query fails
            InvalidPartySizeError: If party size is invalid
        """
        # Validate party size first
        if party_size < 1:
            raise InvalidPartySizeError(
                message="Party size must be at least 1",
                user_message="I need at least one person for the reservation. How many people will be dining?",
                party_size=party_size
            )
        
        config = self._get_restaurant_config()
        if party_size > config.max_party_size:
            raise InvalidPartySizeError(
                message=f"Party size {party_size} exceeds maximum {config.max_party_size}",
                user_message=f"I'm sorry, but we can only accommodate parties of up to {config.max_party_size} people. For larger groups, please call us directly.",
                party_size=party_size,
                max_party_size=config.max_party_size
            )
        
        try:
            # Get all time slots for the date
            time_slots = self.session.query(TimeSlot).filter(
                TimeSlot.date == date
            ).order_by(TimeSlot.time).all()
            
            # Get operating hours for the date
            open_time, close_time = self._get_operating_hours(date)
            
            # Filter slots
            available_slots = []
            now = datetime.now()
            
            for slot in time_slots:
                # Check if within operating hours
                if open_time and close_time:
                    if not (open_time <= slot.time < close_time):
                        continue
                
                # Filter out past time slots if date is today
                if date == datetime.now().date():
                    slot_datetime = datetime.combine(date, slot.time)
                    if slot_datetime <= now:
                        continue
                
                # Check if has enough capacity
                remaining = slot.remaining_capacity()
                is_available = slot.is_available(party_size)
                
                slot_info = TimeSlotInfo(
                    id=slot.id,
                    date=slot.date,
                    time=slot.time,
                    total_capacity=slot.total_capacity,
                    booked_capacity=slot.booked_capacity,
                    remaining_capacity=remaining,
                    is_available=is_available
                )
                
                # Only return slots with enough capacity
                if is_available:
                    available_slots.append(slot_info)
            
            return available_slots
            
        except OperationalError as e:
            raise DBError(
                message=f"Database query failed: {str(e)}",
                error_type="query",
                original_error=e,
                retry_possible=True
            )
    
    def validate_booking_request(
        self, 
        date: date, 
        time: time, 
        party_size: int,
        raise_enhanced_errors: bool = True
    ) -> Tuple[bool, str]:
        """
        Validate booking request against business rules.
        
        Args:
            date: Requested booking date
            time: Requested booking time
            party_size: Number of people in the party
            raise_enhanced_errors: If True, raise enhanced exception types
            
        Returns:
            Tuple of (is_valid, error_message). If valid, error_message is empty.
            
        Raises:
            InvalidDateError: If date is invalid (when raise_enhanced_errors=True)
            InvalidTimeError: If time is invalid (when raise_enhanced_errors=True)
            PartySizeTooLargeError: If party size exceeds max (when raise_enhanced_errors=True)
        """
        config = self._get_restaurant_config()
        today = datetime.now().date()
        
        # Check date is not in the past
        if date < today:
<<<<<<< HEAD
            raise InvalidDateError(
                message="Booking date cannot be in the past",
                user_message="I'm sorry, but that date has already passed. We can only book reservations for today or future dates. What date would work for you?",
                invalid_date=date,
                reason="past"
            )
=======
            if raise_enhanced_errors and ERROR_HANDLING_AVAILABLE:
                raise InvalidDateError(
                    "Booking date cannot be in the past",
                    date=date,
                    reason="past"
                )
            return False, "Booking date cannot be in the past"
>>>>>>> 9b225c39
        
        # Check date is not more than booking_window_days in the future
        max_date = today + timedelta(days=config.booking_window_days)
        if date > max_date:
<<<<<<< HEAD
            raise InvalidDateError(
                message=f"Bookings can only be made up to {config.booking_window_days} days in advance",
                user_message=f"I'm sorry, but we can only take reservations up to {config.booking_window_days} days in advance. Could you choose a date within the next month?",
                invalid_date=date,
                reason="too_far"
            )
        
        # Check party_size is within allowed range
        if party_size < 1:
            raise InvalidPartySizeError(
                message="Party size must be at least 1",
                user_message="I need at least one person for the reservation. How many people will be dining?",
                party_size=party_size
            )
        
        if party_size > config.max_party_size:
            raise InvalidPartySizeError(
                message=f"Party size cannot exceed {config.max_party_size} people",
                user_message=f"I'm sorry, but we can only accommodate parties of up to {config.max_party_size} people. For larger groups, please call us directly at the restaurant so we can make special arrangements.",
                party_size=party_size,
                max_party_size=config.max_party_size
            )
=======
            if raise_enhanced_errors and ERROR_HANDLING_AVAILABLE:
                raise InvalidDateError(
                    f"Bookings can only be made up to {config.booking_window_days} days in advance",
                    date=date,
                    reason="too_far"
                )
            return False, f"Bookings can only be made up to {config.booking_window_days} days in advance"
        
        # Check party_size is within allowed range
        if party_size < 1:
            if raise_enhanced_errors and ERROR_HANDLING_AVAILABLE:
                raise BookingValidationError(
                    "Party size must be at least 1",
                    field="party_size",
                    value=party_size
                )
            return False, "Party size must be at least 1"
        
        if party_size > config.max_party_size:
            if raise_enhanced_errors and ERROR_HANDLING_AVAILABLE:
                raise PartySizeTooLargeError(
                    f"Party size {party_size} exceeds maximum {config.max_party_size}",
                    party_size=party_size,
                    max_party_size=config.max_party_size
                )
            return False, f"Party size cannot exceed {config.max_party_size} people"
>>>>>>> 9b225c39
        
        # Check requested time is within operating hours for that day of week
        open_time, close_time = self._get_operating_hours(date)
        
        if open_time is None or close_time is None:
<<<<<<< HEAD
            raise InvalidDateError(
                message=f"Restaurant is closed on {date.strftime('%A')}s",
                user_message=f"I'm sorry, but we're closed on {date.strftime('%A')}s. Would you like to book for a different day?",
                invalid_date=date,
                reason="closed"
            )
        
        if not (open_time <= time < close_time):
            raise InvalidTimeError(
                message=f"Requested time is outside operating hours ({open_time.strftime('%H:%M')} - {close_time.strftime('%H:%M')})",
                user_message=f"I'm sorry, but we're only open from {open_time.strftime('%I:%M %p')} to {close_time.strftime('%I:%M %p')}. What time would work for you within our operating hours?",
                invalid_time=time,
                operating_hours={"open": open_time.strftime('%H:%M'), "close": close_time.strftime('%H:%M')}
            )
=======
            if raise_enhanced_errors and ERROR_HANDLING_AVAILABLE:
                raise InvalidDateError(
                    f"Restaurant is closed on {date.strftime('%A')}s",
                    date=date,
                    reason="closed"
                )
            return False, f"Restaurant is closed on {date.strftime('%A')}s"
        
        if not (open_time <= time < close_time):
            if raise_enhanced_errors and ERROR_HANDLING_AVAILABLE:
                raise InvalidTimeError(
                    f"Requested time is outside operating hours",
                    time=time,
                    operating_hours=(open_time, close_time)
                )
            return False, f"Requested time is outside operating hours ({open_time.strftime('%H:%M')} - {close_time.strftime('%H:%M')})"
>>>>>>> 9b225c39
        
        return True, ""
    
    @log_function_call
    def create_booking(self, booking_data: BookingCreate) -> Booking:
        """
        Create new booking and update time slot capacity.
        
        This method performs an atomic transaction:
        1. Verify availability with database lock
        2. Create booking record
        3. Update time_slot.booked_capacity
        
        Args:
            booking_data: Booking data to create
            
        Returns:
            Created Booking instance with confirmation ID
            
        Raises:
            BookingValidationError: If booking validation fails
            NoAvailabilityError: If insufficient capacity
            DatabaseError: If database operation fails
        """
        try:
            # Validate booking request (will raise exceptions on failure)
            self.validate_booking_request(
                booking_data.date,
                booking_data.time_slot,
                booking_data.party_size
            )
            
            # Start atomic transaction - get time slot with row lock
            time_slot = self.session.query(TimeSlot).filter(
                and_(
                    TimeSlot.date == booking_data.date,
                    TimeSlot.time == booking_data.time_slot
                )
            ).with_for_update().first()
            
            # If time slot doesn't exist, create it
            if not time_slot:
                config = self._get_restaurant_config()
                # TODO: Add default_capacity to RestaurantConfig table
                # For now using a reasonable default of 50 seats per time slot
                default_capacity = 50
                time_slot = TimeSlot(
                    date=booking_data.date,
                    time=booking_data.time_slot,
                    total_capacity=default_capacity,
                    booked_capacity=0
                )
                self.session.add(time_slot)
                self.session.flush()  # Get the ID
            
            # Verify availability (double-check with lock held)
            if not time_slot.is_available(booking_data.party_size):
                remaining = time_slot.remaining_capacity()
                
<<<<<<< HEAD
                # Try to find alternative time slots
                alternatives = []
                try:
                    all_slots = self.get_available_slots(booking_data.date, booking_data.party_size)
                    alternatives = [
                        {"time": slot.time, "remaining": slot.remaining_capacity}
                        for slot in all_slots[:3]  # Top 3 alternatives
                    ]
                except Exception:
                    pass  # Don't fail if we can't get alternatives
                
                raise NoAvailabilityError(
                    message=f"Insufficient capacity. Only {remaining} seats remaining for this time slot.",
                    user_message=f"I'm sorry, but we only have {remaining} seats left at that time and you need {booking_data.party_size}.",
                    requested_date=booking_data.date,
                    requested_time=booking_data.time_slot,
                    party_size=booking_data.party_size,
                    alternatives=alternatives
                )
=======
                # Raise enhanced error if available
                if ERROR_HANDLING_AVAILABLE:
                    # Try to get alternative slots
                    try:
                        alternatives = self.get_available_slots(
                            booking_data.date,
                            booking_data.party_size
                        )
                    except Exception:
                        alternatives = []
                    
                    raise NoAvailabilityError(
                        f"Insufficient capacity for {booking_data.party_size} people",
                        date=booking_data.date,
                        time=booking_data.time_slot,
                        party_size=booking_data.party_size,
                        available_alternatives=alternatives
                    )
                else:
                    raise CapacityError(
                        f"Insufficient capacity. Only {remaining} seats remaining for this time slot."
                    )
>>>>>>> 9b225c39
            
            # Create booking
            booking = Booking(
                date=booking_data.date,
                time_slot=booking_data.time_slot,
                party_size=booking_data.party_size,
                customer_name=booking_data.customer_name,
                customer_phone=booking_data.customer_phone,
                customer_email=booking_data.customer_email,
                special_requests=booking_data.special_requests,
                status="confirmed",
                created_at=datetime.utcnow()
            )
            
            self.session.add(booking)
            
            # Update time slot capacity
            time_slot.booked_capacity += booking_data.party_size
            
            # Commit transaction
            self.session.commit()
            
            return booking
            
        except IntegrityError as e:
            self.session.rollback()
            error_msg = str(e.orig) if hasattr(e, 'orig') else str(e)
            
            # Check for duplicate booking
            if 'uq_booking_date_time_phone' in error_msg:
                raise BookingValidationError(
                    message="A booking with this phone number already exists for this date and time",
                    user_message="It looks like you already have a reservation at that time. Would you like to make a different reservation?",
                    validation_field="phone"
                )
            
            raise DBError(
                message=f"Database constraint violation: {error_msg}",
                error_type="constraint",
                original_error=e
            )
            
        except (BookingValidationError, NoAvailabilityError, InvalidDateError, InvalidTimeError, InvalidPartySizeError):
            self.session.rollback()
            raise
            
        except OperationalError as e:
            self.session.rollback()
            raise DBError(
                message=f"Database operation failed: {str(e)}",
                error_type="query",
                original_error=e,
                retry_possible=True
            )
            
        except Exception as e:
            self.session.rollback()
            raise DBError(
                message=f"Unexpected error creating booking: {str(e)}",
                error_type="unknown",
                original_error=e
            )
    
    def generate_time_slots(self, date: date) -> None:
        """
        Pre-generate time slots for a given date based on operating hours and slot_duration.
        
        Creates slots in configured intervals within operating hours.
        Initializes all slots with total_capacity from config and booked_capacity=0.
        Skips if slots already exist for the date.
        
        Args:
            date: Date to generate time slots for
            
        Raises:
            DatabaseError: If database operation fails
        """
        try:
            # Check if slots already exist for this date
            existing_count = self.session.query(TimeSlot).filter(
                TimeSlot.date == date
            ).count()
            
            if existing_count > 0:
                return  # Slots already exist, skip generation
            
            # Get operating hours for the date
            open_time, close_time = self._get_operating_hours(date)
            
            if open_time is None or close_time is None:
                # Restaurant is closed on this day
                return
            
            # Get configuration
            config = self._get_restaurant_config()
            slot_duration = config.slot_duration
            # TODO: Add default_capacity to RestaurantConfig table
            # For now using a reasonable default of 50 seats per time slot
            total_capacity = 50
            
            # Generate time slots
            current_time = datetime.combine(date, open_time)
            close_datetime = datetime.combine(date, close_time)
            
            slots_to_add = []
            
            while current_time < close_datetime:
                time_slot = TimeSlot(
                    date=date,
                    time=current_time.time(),
                    total_capacity=total_capacity,
                    booked_capacity=0
                )
                slots_to_add.append(time_slot)
                
                # Move to next slot
                current_time += timedelta(minutes=slot_duration)
            
            # Bulk insert all slots
            if slots_to_add:
                self.session.bulk_save_objects(slots_to_add)
                self.session.commit()
                
        except IntegrityError:
            # Slots were created by another process, rollback and ignore
            self.session.rollback()
            
        except OperationalError as e:
            self.session.rollback()
            raise DBError(
                message=f"Database operation failed: {str(e)}",
                error_type="query",
                original_error=e,
                retry_possible=True
            )
            
        except Exception as e:
            self.session.rollback()
            raise DBError(
                message=f"Unexpected error generating time slots: {str(e)}",
                error_type="unknown",
                original_error=e
            )<|MERGE_RESOLUTION|>--- conflicted
+++ resolved
@@ -16,20 +16,6 @@
 from models.database import Booking, TimeSlot, RestaurantConfig
 from models.schemas import BookingCreate, TimeSlotInfo
 
-<<<<<<< HEAD
-# Import centralized error handling
-import sys
-sys.path.insert(0, '..')
-from error_handling.exceptions import (
-    BookingValidationError,
-    NoAvailabilityError,
-    InvalidDateError,
-    InvalidTimeError,
-    InvalidPartySizeError,
-    DatabaseError as DBError
-)
-from error_handling.handlers import with_retry, log_function_call
-=======
 # Import enhanced error handling
 try:
     from error_handling.exceptions import (
@@ -52,7 +38,6 @@
     PartySizeTooLargeError = Exception
     EnhancedDatabaseError = Exception
 
->>>>>>> 9b225c39
 
 # Legacy exception aliases for backward compatibility
 BookingServiceError = BookingValidationError
@@ -263,14 +248,6 @@
         
         # Check date is not in the past
         if date < today:
-<<<<<<< HEAD
-            raise InvalidDateError(
-                message="Booking date cannot be in the past",
-                user_message="I'm sorry, but that date has already passed. We can only book reservations for today or future dates. What date would work for you?",
-                invalid_date=date,
-                reason="past"
-            )
-=======
             if raise_enhanced_errors and ERROR_HANDLING_AVAILABLE:
                 raise InvalidDateError(
                     "Booking date cannot be in the past",
@@ -278,35 +255,10 @@
                     reason="past"
                 )
             return False, "Booking date cannot be in the past"
->>>>>>> 9b225c39
         
         # Check date is not more than booking_window_days in the future
         max_date = today + timedelta(days=config.booking_window_days)
         if date > max_date:
-<<<<<<< HEAD
-            raise InvalidDateError(
-                message=f"Bookings can only be made up to {config.booking_window_days} days in advance",
-                user_message=f"I'm sorry, but we can only take reservations up to {config.booking_window_days} days in advance. Could you choose a date within the next month?",
-                invalid_date=date,
-                reason="too_far"
-            )
-        
-        # Check party_size is within allowed range
-        if party_size < 1:
-            raise InvalidPartySizeError(
-                message="Party size must be at least 1",
-                user_message="I need at least one person for the reservation. How many people will be dining?",
-                party_size=party_size
-            )
-        
-        if party_size > config.max_party_size:
-            raise InvalidPartySizeError(
-                message=f"Party size cannot exceed {config.max_party_size} people",
-                user_message=f"I'm sorry, but we can only accommodate parties of up to {config.max_party_size} people. For larger groups, please call us directly at the restaurant so we can make special arrangements.",
-                party_size=party_size,
-                max_party_size=config.max_party_size
-            )
-=======
             if raise_enhanced_errors and ERROR_HANDLING_AVAILABLE:
                 raise InvalidDateError(
                     f"Bookings can only be made up to {config.booking_window_days} days in advance",
@@ -333,28 +285,11 @@
                     max_party_size=config.max_party_size
                 )
             return False, f"Party size cannot exceed {config.max_party_size} people"
->>>>>>> 9b225c39
         
         # Check requested time is within operating hours for that day of week
         open_time, close_time = self._get_operating_hours(date)
         
         if open_time is None or close_time is None:
-<<<<<<< HEAD
-            raise InvalidDateError(
-                message=f"Restaurant is closed on {date.strftime('%A')}s",
-                user_message=f"I'm sorry, but we're closed on {date.strftime('%A')}s. Would you like to book for a different day?",
-                invalid_date=date,
-                reason="closed"
-            )
-        
-        if not (open_time <= time < close_time):
-            raise InvalidTimeError(
-                message=f"Requested time is outside operating hours ({open_time.strftime('%H:%M')} - {close_time.strftime('%H:%M')})",
-                user_message=f"I'm sorry, but we're only open from {open_time.strftime('%I:%M %p')} to {close_time.strftime('%I:%M %p')}. What time would work for you within our operating hours?",
-                invalid_time=time,
-                operating_hours={"open": open_time.strftime('%H:%M'), "close": close_time.strftime('%H:%M')}
-            )
-=======
             if raise_enhanced_errors and ERROR_HANDLING_AVAILABLE:
                 raise InvalidDateError(
                     f"Restaurant is closed on {date.strftime('%A')}s",
@@ -371,7 +306,6 @@
                     operating_hours=(open_time, close_time)
                 )
             return False, f"Requested time is outside operating hours ({open_time.strftime('%H:%M')} - {close_time.strftime('%H:%M')})"
->>>>>>> 9b225c39
         
         return True, ""
     
@@ -431,27 +365,6 @@
             if not time_slot.is_available(booking_data.party_size):
                 remaining = time_slot.remaining_capacity()
                 
-<<<<<<< HEAD
-                # Try to find alternative time slots
-                alternatives = []
-                try:
-                    all_slots = self.get_available_slots(booking_data.date, booking_data.party_size)
-                    alternatives = [
-                        {"time": slot.time, "remaining": slot.remaining_capacity}
-                        for slot in all_slots[:3]  # Top 3 alternatives
-                    ]
-                except Exception:
-                    pass  # Don't fail if we can't get alternatives
-                
-                raise NoAvailabilityError(
-                    message=f"Insufficient capacity. Only {remaining} seats remaining for this time slot.",
-                    user_message=f"I'm sorry, but we only have {remaining} seats left at that time and you need {booking_data.party_size}.",
-                    requested_date=booking_data.date,
-                    requested_time=booking_data.time_slot,
-                    party_size=booking_data.party_size,
-                    alternatives=alternatives
-                )
-=======
                 # Raise enhanced error if available
                 if ERROR_HANDLING_AVAILABLE:
                     # Try to get alternative slots
@@ -474,7 +387,6 @@
                     raise CapacityError(
                         f"Insufficient capacity. Only {remaining} seats remaining for this time slot."
                     )
->>>>>>> 9b225c39
             
             # Create booking
             booking = Booking(
