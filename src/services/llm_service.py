"""
LLM Service - Unified interface for multiple LLM providers.

Provides a consistent API for interacting with OpenAI, Google Gemini, and
Anthropic Claude models with automatic retry logic and error handling.
"""
import time
from typing import Dict, Any, List, Optional
from loguru import logger
from tenacity import (
    retry,
    stop_after_attempt,
    wait_exponential,
    retry_if_exception_type,
)

# Import LLM provider libraries
import openai
import google.generativeai as genai
import anthropic

from ..config import get_api_key


class LLMError(Exception):
    """Generic exception for LLM-related errors."""
    
    def __init__(self, message: str, provider: str = None, original_error: Exception = None):
        self.provider = provider
        self.original_error = original_error
        super().__init__(message)


def _estimate_tokens(text: str) -> int:
    """
    Estimate token count for a piece of text.
    
    Uses rough approximation: ~4 characters per token for English text.
    
    Args:
        text: Input text to estimate tokens for
    
    Returns:
        Estimated token count
    """
    return len(text) // 4


def _count_message_tokens(messages: List[Dict[str, str]]) -> int:
    """
    Estimate total tokens in a list of messages.
    
    Args:
        messages: List of message dictionaries
    
    Returns:
        Estimated total token count
    """
    total = 0
    for msg in messages:
        total += _estimate_tokens(msg.get("content", ""))
    return total


@retry(
    stop=stop_after_attempt(3),
    wait=wait_exponential(multiplier=2, min=2, max=10),
    retry=retry_if_exception_type((openai.RateLimitError, openai.APITimeoutError, openai.APIConnectionError)),
    reraise=True,
)
def _call_openai(
    messages: List[Dict[str, str]],
    system_prompt: Optional[str],
    temperature: float,
    max_tokens: int,
) -> Dict[str, Any]:
    """
    Call OpenAI's GPT API.
    
    Args:
        messages: List of chat messages
        system_prompt: Optional system prompt
        temperature: Sampling temperature (0-2)
        max_tokens: Maximum tokens to generate
    
    Returns:
        Standardized response dictionary
    
    Raises:
        LLMError: If API call fails after retries
    """
    try:
        api_key = get_api_key("openai")
        client = openai.OpenAI(api_key=api_key)
        
        # Convert system_prompt to first message if provided
        formatted_messages = []
        if system_prompt:
            formatted_messages.append({"role": "system", "content": system_prompt})
        formatted_messages.extend(messages)
        
        start_time = time.time()
        
        response = client.chat.completions.create(
            model="gpt-3.5-turbo",
            messages=formatted_messages,
            temperature=temperature,
            max_tokens=max_tokens,
        )
        
        duration = time.time() - start_time
        
        content = response.choices[0].message.content
        tokens_used = response.usage.total_tokens if response.usage else _estimate_tokens(content)
        
        logger.info(
            f"OpenAI API call successful | "
            f"tokens: {tokens_used} | "
            f"duration: {duration:.2f}s | "
            f"model: gpt-3.5-turbo"
        )
        
        return {
            "content": content,
            "provider": "openai",
            "tokens_used": tokens_used,
        }
        
    except openai.AuthenticationError as e:
        logger.error(f"OpenAI authentication failed: {e}")
        raise LLMError(
            "OpenAI authentication failed. Please check your API key.",
            provider="openai",
            original_error=e,
        )
    except (openai.RateLimitError, openai.APITimeoutError, openai.APIConnectionError) as e:
        # These are retried by tenacity
        logger.warning(f"OpenAI API error (will retry): {e}")
        raise
    except Exception as e:
        logger.error(f"OpenAI API call failed: {e}")
        raise LLMError(
            f"OpenAI API call failed: {str(e)}",
            provider="openai",
            original_error=e,
        )


@retry(
    stop=stop_after_attempt(3),
    wait=wait_exponential(multiplier=2, min=2, max=10),
    reraise=True,
)
def _call_gemini(
    messages: List[Dict[str, str]],
    system_prompt: Optional[str],
    temperature: float,
    max_tokens: int,
) -> Dict[str, Any]:
    """
    Call Google Gemini API.
    
    Args:
        messages: List of chat messages
        system_prompt: Optional system prompt
        temperature: Sampling temperature (0-1)
        max_tokens: Maximum tokens to generate
    
    Returns:
        Standardized response dictionary
    
    Raises:
        LLMError: If API call fails after retries
    """
    try:
        api_key = get_api_key("gemini")
        genai.configure(api_key=api_key)
        
        model = genai.GenerativeModel("gemini-pro")
        
        # Format messages for Gemini
        # Gemini expects a conversation history format
        # System prompt is prepended to the first user message
        conversation_text = ""
        
        if system_prompt:
            conversation_text += f"System: {system_prompt}\n\n"
        
        for msg in messages:
            role = msg["role"]
            content = msg["content"]
            
            if role == "system":
                conversation_text += f"System: {content}\n\n"
            elif role == "user":
                conversation_text += f"User: {content}\n\n"
            elif role == "assistant":
                conversation_text += f"Assistant: {content}\n\n"
        
        # Add final prompt
        conversation_text += "Assistant:"
        
        start_time = time.time()
        
        response = model.generate_content(
            conversation_text,
            generation_config=genai.types.GenerationConfig(
                temperature=temperature,
                max_output_tokens=max_tokens,
            ),
        )
        
        duration = time.time() - start_time
        
        content = response.text
        
        # Estimate tokens (Gemini doesn't always provide token counts)
        input_tokens = _estimate_tokens(conversation_text)
        output_tokens = _estimate_tokens(content)
        tokens_used = input_tokens + output_tokens
        
        logger.info(
            f"Gemini API call successful | "
            f"tokens: {tokens_used} (estimated) | "
            f"duration: {duration:.2f}s | "
            f"model: gemini-pro"
        )
        
        return {
            "content": content,
            "provider": "gemini",
            "tokens_used": tokens_used,
        }
        
    except Exception as e:
        logger.error(f"Gemini API call failed: {e}")
        raise LLMError(
            f"Gemini API call failed: {str(e)}",
            provider="gemini",
            original_error=e,
        )


@retry(
    stop=stop_after_attempt(3),
    wait=wait_exponential(multiplier=2, min=2, max=10),
    retry=retry_if_exception_type((anthropic.RateLimitError, anthropic.APITimeoutError, anthropic.APIConnectionError)),
    reraise=True,
)
def _call_claude(
    messages: List[Dict[str, str]],
    system_prompt: Optional[str],
    temperature: float,
    max_tokens: int,
) -> Dict[str, Any]:
    """
    Call Anthropic Claude API.
    
    Args:
        messages: List of chat messages
        system_prompt: Optional system prompt
        temperature: Sampling temperature (0-1)
        max_tokens: Maximum tokens to generate
    
    Returns:
        Standardized response dictionary
    
    Raises:
        LLMError: If API call fails after retries
    """
    try:
        api_key = get_api_key("claude")
        client = anthropic.Anthropic(api_key=api_key)
        
        # Filter out system messages from messages list (Claude handles system separately)
        formatted_messages = [
            msg for msg in messages
            if msg["role"] != "system"
        ]
        
        # Collect any system messages from the messages list
        system_messages = [
            msg["content"] for msg in messages
            if msg["role"] == "system"
        ]
        
        # Combine system prompt with any system messages
        final_system_prompt = None
        if system_prompt or system_messages:
            parts = []
            if system_prompt:
                parts.append(system_prompt)
            parts.extend(system_messages)
            final_system_prompt = "\n\n".join(parts)
        
        start_time = time.time()
        
        # Build kwargs for API call
        kwargs = {
            "model": "claude-3-sonnet-20240229",
            "messages": formatted_messages,
            "temperature": temperature,
            "max_tokens": max_tokens,
        }
        
        if final_system_prompt:
            kwargs["system"] = final_system_prompt
        
        response = client.messages.create(**kwargs)
        
        duration = time.time() - start_time
        
        content = response.content[0].text
        
        # Claude provides token usage
        tokens_used = response.usage.input_tokens + response.usage.output_tokens
        
        logger.info(
            f"Claude API call successful | "
            f"tokens: {tokens_used} | "
            f"duration: {duration:.2f}s | "
            f"model: claude-3-sonnet-20240229"
        )
        
        return {
            "content": content,
            "provider": "claude",
            "tokens_used": tokens_used,
        }
        
    except anthropic.AuthenticationError as e:
        logger.error(f"Claude authentication failed: {e}")
        raise LLMError(
            "Claude authentication failed. Please check your API key.",
            provider="claude",
            original_error=e,
        )
    except (anthropic.RateLimitError, anthropic.APITimeoutError, anthropic.APIConnectionError) as e:
        # These are retried by tenacity
        logger.warning(f"Claude API error (will retry): {e}")
        raise
    except Exception as e:
        logger.error(f"Claude API call failed: {e}")
        raise LLMError(
            f"Claude API call failed: {str(e)}",
            provider="claude",
            original_error=e,
        )


def llm_chat(
    provider: str,
    messages: List[Dict[str, str]],
    system_prompt: Optional[str] = None,
    temperature: float = 0.7,
    max_tokens: int = 500,
    enable_fallback: bool = True,
    fallback_providers: Optional[List[str]] = None,
) -> Dict[str, Any]:
    """
    Unified interface for calling different LLM providers with automatic failover.
    
    This function provides a consistent API for interacting with OpenAI GPT,
    Google Gemini, and Anthropic Claude models. It handles provider-specific
    formatting, automatic retries, and error handling. If the primary provider
    fails, it can automatically try fallback providers.
    
    Args:
        provider: LLM provider to use ("openai", "gemini", or "claude")
        messages: List of chat messages with format:
                  [{"role": "user|assistant|system", "content": "..."}]
        system_prompt: Optional system prompt to guide the model's behavior
        temperature: Sampling temperature (0-2 for OpenAI, 0-1 for others).
                    Higher values make output more random.
        max_tokens: Maximum number of tokens to generate in the response
        enable_fallback: If True, try alternative providers on failure
        fallback_providers: List of providers to try if primary fails.
                           If None, tries all other available providers.
    
    Returns:
        Dictionary containing:
            - content (str): The LLM's response text
            - provider (str): Which provider was used
            - tokens_used (int): Approximate token count
            - attempted_providers (list): List of providers attempted (if fallback used)
    
    Raises:
        ValueError: If provider is not one of the supported providers
        LLMError: If all providers fail after retries
    
    Examples:
        >>> response = llm_chat(
        ...     provider="openai",
        ...     messages=[{"role": "user", "content": "Hello!"}],
        ...     temperature=0.7,
        ...     max_tokens=100,
        ...     enable_fallback=True
        ... )
        >>> print(response["content"])
        "Hello! How can I help you today?"
        
        >>> response = llm_chat(
        ...     provider="gemini",
        ...     messages=[{"role": "user", "content": "What is AI?"}],
        ...     system_prompt="You are a helpful AI assistant.",
        ...     enable_fallback=False
        ... )
    """
    # Validate provider
    supported_providers = ["openai", "gemini", "claude"]
    if provider not in supported_providers:
        raise ValueError(
            f"Invalid provider: {provider}. "
            f"Must be one of: {', '.join(supported_providers)}"
        )
    
    # Validate messages
    if not messages:
        raise ValueError("messages list cannot be empty")
    
    if not isinstance(messages, list):
        raise ValueError("messages must be a list of dictionaries")
    
    for msg in messages:
        if not isinstance(msg, dict):
            raise ValueError("Each message must be a dictionary")
        if "role" not in msg or "content" not in msg:
            raise ValueError("Each message must have 'role' and 'content' keys")
        if msg["role"] not in ["user", "assistant", "system"]:
            raise ValueError("Message role must be 'user', 'assistant', or 'system'")
    
    # Determine providers to try
    providers_to_try = [provider]
    if enable_fallback:
        if fallback_providers:
            # Use specified fallback providers
            providers_to_try.extend([p for p in fallback_providers if p != provider])
        else:
            # Use all other providers as fallback
            providers_to_try.extend([p for p in supported_providers if p != provider])
    
    # Try each provider in order
    attempted_providers = []
    last_error = None
    
    for current_provider in providers_to_try:
        attempted_providers.append(current_provider)
        
        logger.debug(
            f"Calling LLM | provider: {current_provider} | "
            f"messages: {len(messages)} | "
            f"temperature: {temperature} | "
            f"max_tokens: {max_tokens} | "
            f"attempt: {len(attempted_providers)}/{len(providers_to_try)}"
        )


# ============================================================================
# Provider Failover Logic
# ============================================================================

def llm_chat_with_failover(
    messages: List[Dict[str, str]],
    system_prompt: Optional[str] = None,
    temperature: float = 0.7,
    max_tokens: int = 500,
    preferred_provider: str = "openai",
    fallback_providers: Optional[List[str]] = None
) -> Dict[str, Any]:
    """
    Call LLM with automatic provider failover.
    
    If the preferred provider fails, automatically tries fallback providers.
    This ensures the conversation can continue even if one LLM provider is down.
    
    Args:
        messages: List of chat messages
        system_prompt: Optional system prompt
        temperature: Sampling temperature
        max_tokens: Maximum tokens to generate
        preferred_provider: Preferred LLM provider to try first
        fallback_providers: List of fallback providers to try if preferred fails.
                           If None, uses all other supported providers.
    
    Returns:
        Dictionary containing response from first successful provider
    
    Raises:
        LLMError: If all providers fail
    
    Examples:
        >>> # Try OpenAI first, fall back to Gemini then Claude
        >>> response = llm_chat_with_failover(
        ...     messages=[{"role": "user", "content": "Hello!"}],
        ...     preferred_provider="openai",
        ...     fallback_providers=["gemini", "claude"]
        ... )
        >>> print(response["content"])
        "Hello! How can I help you?"
    """
    supported_providers = ["openai", "gemini", "claude"]
    
    # Validate preferred provider
    if preferred_provider not in supported_providers:
        logger.warning(
            f"Invalid preferred provider '{preferred_provider}'. "
            f"Using 'openai' as default."
        )
        preferred_provider = "openai"
    
    # Build provider list
    if fallback_providers is None:
        # Use all other providers as fallbacks
        fallback_providers = [p for p in supported_providers if p != preferred_provider]
    else:
        # Validate fallback providers
        fallback_providers = [p for p in fallback_providers if p in supported_providers]
    
    providers_to_try = [preferred_provider] + fallback_providers
    
    logger.debug(f"Provider failover order: {providers_to_try}")
    
    last_error = None
    
    for provider in providers_to_try:
        try:
            logger.info(f"Attempting LLM call with provider: {provider}")
            result = llm_chat(
                provider=provider,
                messages=messages,
                system_prompt=system_prompt,
                temperature=temperature,
                max_tokens=max_tokens
            )
            
            # Success!
            if provider != preferred_provider:
                logger.warning(
                    f"Used fallback provider '{provider}' instead of '{preferred_provider}'"
                )
            
            return result
            
        except LLMError as e:
            last_error = e
            logger.warning(f"Provider '{provider}' failed: {e}. Trying next provider...")
            
            # Check if this is an authentication error - skip to next provider
            if "authentication" in str(e).lower() or "api key" in str(e).lower():
                logger.info(f"Authentication error with {provider}, skipping to next provider")
                continue
            
            # Check if this is a rate limit - might want to try backup immediately
            if "rate limit" in str(e).lower():
                logger.info(f"Rate limit hit on {provider}, trying fallback immediately")
                continue
            
            # For other errors, still try fallbacks
            continue
            
        except Exception as e:
            last_error = e
            logger.error(f"Unexpected error with provider '{provider}': {e}")
            continue
    
    # All providers failed
    error_msg = f"All LLM providers failed. Last error: {last_error}"
    logger.error(error_msg)
    
    if isinstance(last_error, LLMError):
        raise last_error
    else:
        raise LLMError(
<<<<<<< HEAD
            f"Unexpected error calling {provider}: {str(e)}",
            provider=provider,
            original_error=e,
        )


def llm_chat_with_fallback(
    primary_provider: str,
    messages: List[Dict[str, str]],
    system_prompt: Optional[str] = None,
    temperature: float = 0.7,
    max_tokens: int = 500,
    fallback_providers: Optional[List[str]] = None,
) -> Dict[str, Any]:
    """
    Call LLM with automatic failover to alternative providers.
    
    Tries providers in order until one succeeds:
    1. Primary provider
    2. Fallback providers (if specified)
    3. Default fallback order: openai -> gemini -> claude
    
    Args:
        primary_provider: Primary LLM provider to try first
        messages: List of chat messages
        system_prompt: Optional system prompt
        temperature: Sampling temperature
        max_tokens: Maximum tokens to generate
        fallback_providers: List of fallback providers to try (in order)
    
    Returns:
        Dictionary with response content, provider used, and token count
    
    Raises:
        LLMError: If all providers fail
    
    Example:
        >>> response = llm_chat_with_fallback(
        ...     primary_provider="openai",
        ...     messages=[{"role": "user", "content": "Hello!"}],
        ...     fallback_providers=["gemini", "claude"]
        ... )
        >>> print(f"Used provider: {response['provider']}")
    """
    # Determine fallback order
    if fallback_providers is None:
        # Default fallback order based on primary
        all_providers = ["openai", "gemini", "claude"]
        fallback_providers = [p for p in all_providers if p != primary_provider]
    
    # Create ordered list of providers to try
    providers_to_try = [primary_provider] + fallback_providers
    
    errors = {}
    
    for provider in providers_to_try:
        try:
            logger.info(f"Attempting LLM call with provider: {provider}")
            response = llm_chat(
                provider=provider,
                messages=messages,
                system_prompt=system_prompt,
                temperature=temperature,
                max_tokens=max_tokens,
            )
            
            # Success! Log if we used a fallback
            if provider != primary_provider:
                logger.info(
                    f"Primary provider {primary_provider} failed, "
                    f"successfully used fallback provider: {provider}"
                )
            
            return response
            
        except LLMError as e:
            errors[provider] = str(e)
            logger.warning(
                f"Provider {provider} failed: {str(e)} | "
                f"Trying next provider if available"
            )
            continue
        except ValueError as e:
            # Configuration error (invalid provider, missing API key)
            errors[provider] = str(e)
            logger.warning(f"Provider {provider} configuration error: {str(e)}")
            continue
        except Exception as e:
            errors[provider] = str(e)
            logger.error(f"Unexpected error with provider {provider}: {str(e)}")
            continue
    
    # All providers failed
    error_summary = ", ".join([f"{p}: {e}" for p, e in errors.items()])
    logger.error(f"All LLM providers failed. Errors: {error_summary}")
    
    raise LLMError(
        f"All LLM providers failed. Tried: {', '.join(providers_to_try)}. "
        f"Errors: {error_summary}",
        provider="all",
    )
=======
            error_msg,
            provider="all",
            original_error=last_error
        )


def get_available_providers() -> List[str]:
    """
    Get list of LLM providers that have valid API keys configured.
    
    Returns:
        List of provider names that can be used
    """
    available = []
    
    for provider in ["openai", "gemini", "claude"]:
        try:
            get_api_key(provider)
            available.append(provider)
        except ValueError:
            pass
    
    return available


def select_best_provider(preferred: Optional[str] = None) -> str:
    """
    Select the best available LLM provider.
    
    Args:
        preferred: Preferred provider name (if available)
    
    Returns:
        Provider name to use
    
    Raises:
        LLMError: If no providers are available
    """
    available = get_available_providers()
    
    if not available:
        raise LLMError(
            "No LLM providers available. Please configure at least one API key "
            "(OPENAI_API_KEY, GEMINI_API_KEY, or ANTHROPIC_API_KEY)."
        )
    
    # Use preferred if available
    if preferred and preferred in available:
        logger.info(f"Using preferred LLM provider: {preferred}")
        return preferred
    
    # Otherwise use first available
    selected = available[0]
    logger.info(f"Using available LLM provider: {selected}")
    return selected
>>>>>>> 45d9fc2d
<|MERGE_RESOLUTION|>--- conflicted
+++ resolved
@@ -571,109 +571,6 @@
         raise last_error
     else:
         raise LLMError(
-<<<<<<< HEAD
-            f"Unexpected error calling {provider}: {str(e)}",
-            provider=provider,
-            original_error=e,
-        )
-
-
-def llm_chat_with_fallback(
-    primary_provider: str,
-    messages: List[Dict[str, str]],
-    system_prompt: Optional[str] = None,
-    temperature: float = 0.7,
-    max_tokens: int = 500,
-    fallback_providers: Optional[List[str]] = None,
-) -> Dict[str, Any]:
-    """
-    Call LLM with automatic failover to alternative providers.
-    
-    Tries providers in order until one succeeds:
-    1. Primary provider
-    2. Fallback providers (if specified)
-    3. Default fallback order: openai -> gemini -> claude
-    
-    Args:
-        primary_provider: Primary LLM provider to try first
-        messages: List of chat messages
-        system_prompt: Optional system prompt
-        temperature: Sampling temperature
-        max_tokens: Maximum tokens to generate
-        fallback_providers: List of fallback providers to try (in order)
-    
-    Returns:
-        Dictionary with response content, provider used, and token count
-    
-    Raises:
-        LLMError: If all providers fail
-    
-    Example:
-        >>> response = llm_chat_with_fallback(
-        ...     primary_provider="openai",
-        ...     messages=[{"role": "user", "content": "Hello!"}],
-        ...     fallback_providers=["gemini", "claude"]
-        ... )
-        >>> print(f"Used provider: {response['provider']}")
-    """
-    # Determine fallback order
-    if fallback_providers is None:
-        # Default fallback order based on primary
-        all_providers = ["openai", "gemini", "claude"]
-        fallback_providers = [p for p in all_providers if p != primary_provider]
-    
-    # Create ordered list of providers to try
-    providers_to_try = [primary_provider] + fallback_providers
-    
-    errors = {}
-    
-    for provider in providers_to_try:
-        try:
-            logger.info(f"Attempting LLM call with provider: {provider}")
-            response = llm_chat(
-                provider=provider,
-                messages=messages,
-                system_prompt=system_prompt,
-                temperature=temperature,
-                max_tokens=max_tokens,
-            )
-            
-            # Success! Log if we used a fallback
-            if provider != primary_provider:
-                logger.info(
-                    f"Primary provider {primary_provider} failed, "
-                    f"successfully used fallback provider: {provider}"
-                )
-            
-            return response
-            
-        except LLMError as e:
-            errors[provider] = str(e)
-            logger.warning(
-                f"Provider {provider} failed: {str(e)} | "
-                f"Trying next provider if available"
-            )
-            continue
-        except ValueError as e:
-            # Configuration error (invalid provider, missing API key)
-            errors[provider] = str(e)
-            logger.warning(f"Provider {provider} configuration error: {str(e)}")
-            continue
-        except Exception as e:
-            errors[provider] = str(e)
-            logger.error(f"Unexpected error with provider {provider}: {str(e)}")
-            continue
-    
-    # All providers failed
-    error_summary = ", ".join([f"{p}: {e}" for p, e in errors.items()])
-    logger.error(f"All LLM providers failed. Errors: {error_summary}")
-    
-    raise LLMError(
-        f"All LLM providers failed. Tried: {', '.join(providers_to_try)}. "
-        f"Errors: {error_summary}",
-        provider="all",
-    )
-=======
             error_msg,
             provider="all",
             original_error=last_error
@@ -728,5 +625,4 @@
     # Otherwise use first available
     selected = available[0]
     logger.info(f"Using available LLM provider: {selected}")
-    return selected
->>>>>>> 45d9fc2d
+    return selected