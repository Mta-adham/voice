--- conflicted
+++ resolved
@@ -36,14 +36,12 @@
 loguru==0.7.2
 tenacity==8.2.3  # For retry logic
 
-<<<<<<< HEAD
-# Email notifications
+ # Email notifications
 sendgrid==6.11.0
 email-validator==2.1.0
-=======
+
 # Notifications
 twilio==8.10.0
->>>>>>> 49633f5f
 
 # Testing
 pytest==7.4.3
